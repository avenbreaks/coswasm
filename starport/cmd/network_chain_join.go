package starportcmd

import (
	"context"
	"fmt"

	sdk "github.com/cosmos/cosmos-sdk/types"
	"github.com/manifoldco/promptui"
	"github.com/pkg/errors"
	"github.com/rdegges/go-ipify"
	"github.com/spf13/cobra"

	"github.com/tendermint/starport/starport/pkg/cliquiz"
	"github.com/tendermint/starport/starport/pkg/clispinner"
	"github.com/tendermint/starport/starport/pkg/gitpod"
	"github.com/tendermint/starport/starport/pkg/xchisel"
	"github.com/tendermint/starport/starport/services/network"
	"github.com/tendermint/starport/starport/services/network/networkchain"
)

const (
	flagGentx  = "gentx"
	flagAmount = "amount"
)

// NewNetworkChainJoin creates a new chain join command to join
// to a network as a validator.
func NewNetworkChainJoin() *cobra.Command {
	c := &cobra.Command{
		Use:   "join [launch-id]",
		Short: "Request to join a network as a validator",
		Args:  cobra.ExactArgs(1),
		RunE:  networkChainJoinHandler,
	}
	c.Flags().String(flagGentx, "", "Path to a gentx json file")
	c.Flags().String(flagAmount, "", "Amount of coins for account request")
	c.Flags().AddFlagSet(flagNetworkFrom())
	c.Flags().AddFlagSet(flagSetHome())
	c.Flags().AddFlagSet(flagSetKeyringBackend())
	c.Flags().AddFlagSet(flagSetYes())
	return c
}

func networkChainJoinHandler(cmd *cobra.Command, args []string) error {
	var (
		gentxPath, _ = cmd.Flags().GetString(flagGentx)
		amount, _    = cmd.Flags().GetString(flagAmount)
	)

	nb, err := newNetworkBuilder(cmd)
	if err != nil {
		return err
	}
	defer nb.Cleanup()

	// parse launch ID.
	launchID, err := network.ParseID(args[0])
	if err != nil {
		return err
	}

	joinOptions := []network.JoinOption{
		network.WithCustomGentxPath(gentxPath),
	}

	// if there is no custom gentx, we need to detect the public address.
	if gentxPath == "" {
		// get the peer public address for the validator.
		publicAddr, err := askPublicAddress(cmd.Context(), nb.Spinner)
		if err != nil {
			return err
		}

		joinOptions = append(joinOptions, network.WithPublicAddress(publicAddr))
	}

	n, err := nb.Network()
	if err != nil {
		return err
	}

	chainLaunch, err := n.ChainLaunch(cmd.Context(), launchID)
	if err != nil {
		return err
	}

	c, err := nb.Chain(networkchain.SourceLaunch(chainLaunch))
	if err != nil {
		return err
	}

<<<<<<< HEAD
	joinOptions := make([]network.JoinOption, 0)
=======
>>>>>>> 02e91ef0
	if amount != "" {
		// parse the amount.
		amountCoins, err := sdk.ParseCoinsNormalized(amount)
		if err != nil {
			return errors.Wrap(err, "error parsing amount")
		}
		joinOptions = append(joinOptions, network.WithAccountRequest(amountCoins))
	} else {
		nb.Spinner.Stop()

		if !getYes(cmd) {
			label := fmt.Sprintf("You haven't set the --%s flag and therefore an account request won't be submitted. Do you confirm", flagAmount)
			prompt := promptui.Prompt{
				Label:     label,
				IsConfirm: true,
			}
			if _, err := prompt.Run(); err != nil {
				fmt.Println("said no")
				return nil
			}
		}

		fmt.Printf("%s %s\n", clispinner.Info, "Account request won't be submitted")
		nb.Spinner.Start()
	}

	// create the message to add the validator.
	return n.Join(cmd.Context(), c, launchID, joinOptions...)
}

// askPublicAddress prepare questions to interactively ask for a publicAddress
// when peer isn't provided and not running through chisel proxy.
func askPublicAddress(ctx context.Context, s *clispinner.Spinner) (publicAddress string, err error) {
	s.Stop()
	defer s.Start()

	options := []cliquiz.Option{
		cliquiz.Required(),
	}
	if gitpod.IsOnGitpod() {
		publicAddress, err = gitpod.URLForPort(ctx, xchisel.DefaultServerPort)
		if err != nil {
			return "", errors.Wrap(err, "cannot read public Gitpod address of the node")
		}
		return publicAddress, nil
	}

	// even if GetIp fails we won't handle the error because we don't want to interrupt a join process.
	// just in case if GetIp fails user should enter his address manually
	ip, err := ipify.GetIp()
	if err == nil {
		options = append(options, cliquiz.DefaultAnswer(fmt.Sprintf("%s:26656", ip)))
	}

	questions := []cliquiz.Question{cliquiz.NewQuestion(
		"Peer's address",
		&publicAddress,
		options...,
	)}
	return publicAddress, cliquiz.Ask(questions...)
}<|MERGE_RESOLUTION|>--- conflicted
+++ resolved
@@ -89,10 +89,6 @@
 		return err
 	}
 
-<<<<<<< HEAD
-	joinOptions := make([]network.JoinOption, 0)
-=======
->>>>>>> 02e91ef0
 	if amount != "" {
 		// parse the amount.
 		amountCoins, err := sdk.ParseCoinsNormalized(amount)
