<template>
  <nav>
    <div class="nav__main">
<<<<<<< HEAD
      <button class="nav__ham" @click="handleHamClick"><HamIcon/></button>
      <div class="nav__logo">
        <slot />
      </div>
      <div class="nav__tabs">
        <router-link
          class="tab"
          to="/"
        >
          <div class="tab__icon"><CompassIcon/></div>
          Welcome
        </router-link>
        <router-link
          class="tab -flex"
          to="/blocks"
        >
          <span :class="['circle', {'-is-active': isBlinking}]" ref="circle"></span>
          <div class="tab__icon"><BlocksIcon/></div>
          Blocks
        </router-link>
      </div>
    </div>
    <!-- <div class="nav__sub">
      <div class="nav__sub-chips">
        <BackendIndicators/>
      </div>
    </div> -->
=======
      <router-link to="/">      
        <div class="nav__logo">
          <span><LogoStarport/></span>
          <h1>Starport</h1>
        </div>
      </router-link>      
    </div>
    <div class="nav__center">
      <div v-if="this.$route.name === 'welcome'" class="nav__center-msg -f-cosmos-overline-0">Welcome to Starport</div>
    </div>
    <div class="nav__sub">
      <button class="nav__ham" @click="handleHamClick"><HamIcon/></button>      
      <div class="nav__tabs">
        <router-link
          class="tab"
          to="/"
        >
          <!-- <div class="tab__icon"><CompassIcon/></div> -->
          Welcome
        </router-link>
        <router-link
          class="tab -flex"
          to="/blocks"
        >
          <span :class="['circle', {'-is-active': isBlinking}]" ref="circle"></span>
          <!-- <div class="tab__icon"><BlocksIcon/></div> -->
          Blocks
        </router-link>
      </div>      
    </div>
>>>>>>> 212016ec
  </nav>
</template>

<script>
import { mapGetters, mapMutations, mapActions } from 'vuex'

import BackendIndicators from '@/modules/BackendIndicators'
<<<<<<< HEAD
=======
import LogoStarport from '@/assets/logos/LogoStarportSmall'
>>>>>>> 212016ec
import HamIcon from '@/assets/icons/Ham'
import CompassIcon from '@/assets/icons/Compass'
import BlocksIcon from '@/assets/icons/Blocks'

export default {
  components: {
<<<<<<< HEAD
=======
    LogoStarport,
>>>>>>> 212016ec
    HamIcon,
    BackendIndicators,
    CompassIcon,
    BlocksIcon
  },
  data() {
    return {
      isBlinking: false
    }
  },
  computed: {
<<<<<<< HEAD
    ...mapGetters('cosmos/blocks', [ 'blocksStack' ]),
=======
    ...mapGetters('cosmos/blocks', [ 'latestBlock' ]),
>>>>>>> 212016ec
  },
  methods: {
    handleHamClick() {
      this.$emit('ham-clicked')
    }
  },
  watch: {
<<<<<<< HEAD
    blocksStack() {
=======
    latestBlock() {
>>>>>>> 212016ec
      /* TODO: refactor this temp code */
      this.isBlinking = true
      setTimeout(function() {
        this.isBlinking = false
      }.bind(this), 1500)
    }
  }
}

</script>

<style scoped>

nav {
<<<<<<< HEAD
  position: sticky;
  top: 0;
  z-index: 2;
  height: 100vh;
  display: flex;
  flex-direction: column;
  justify-content: space-between;
  padding-bottom: 4rem;
  box-sizing: border-box;
}
.nav__tabs {
  margin-top: -1rem;
}
.nav__ham {
  display: none;
  height: 1.5rem;
  width: 1.5rem;
}
.nav__sub-chips {
  margin-left: 0.85rem;
}
@media only screen and (max-width: 1200px) {
  nav {
    height: auto;
    padding-bottom: 0;
    
  }
  .nav__ham {
    display: block;
  }
  .nav__main {
    display: grid;
    grid-template-columns: 30% 1fr 30%;
    align-items: center;    
    padding: 0 0.25rem;
  }
  .nav__sub {
    display: none;
  }
  .nav__tabs {
    display: flex;
    justify-content: flex-end;
    margin-top: 0;
  }
}
@media screen and (max-width: 768px) {
  .nav__tabs {
    display: none;
  }
}

.tab {
  position: relative;
  text-decoration: none;

  display: flex;
  align-items: center;  

  font-weight: var(--f-w-medium);
  line-height: 130%;
  color: rgba(0, 5, 66, 0.621);

  padding: 0 0 0 1.4rem;
  border-radius: var(--bd-radius-primary);
  transition: background-color .3s;
}
.tab:hover {
  color: var(--c-txt-primary);
  transition: color .3s;
}
.tab:hover .tab__icon svg >>> path {
  fill: var(--c-txt-primary);
  transition: fill .3s;
}
.tab:not(:last-child) {
  margin-bottom: 1rem;
}
.tab__icon {
=======
  width: 100%;
  height: var(--header-height);
  display: flex;
  justify-content: space-between;
  align-items: center;
}

.nav__tabs {
>>>>>>> 212016ec
  display: flex;
  align-items: center;
  margin-right: 0.8rem;
}
.tab.router-link-exact-active {
  pointer-events: none;  
  color: var(--c-txt-primary);
}
.tab.router-link-exact-active .tab__icon svg >>> path {
  fill: #4251FA;
}

@media only screen and (max-width: 1200px) {
  .tab {
    padding: 0;
    font-size: 1.125rem;
  }
  .tab:hover {
    background-color: transparent;
    color: var(--c-txt-primary);
    transition: color .3s;
  }  
  .tab:not(:last-child) {
    margin-right: 2.25rem;
    margin-bottom: 0;
  }  
  .tab.router-link-exact-active {
    background-color: transparent;
  }
}
<<<<<<< HEAD
=======
.nav__tabs .tab:not(:last-child) {
  margin-right: 1.8rem;
}

.nav__ham {
  display: none;
  height: 1.5rem;
  width: 1.5rem;
}

.nav__logo {
  display: flex;
  align-items: center;
}
.nav__logo span {
  display: block;
  height: 26px;
  margin-right: 8px;
}
.nav__logo svg {
  width: auto;
  height: 100%;
}
.nav__logo h1 {
  font-size: 20px;
  font-weight: var(--f-w-bold);
  letter-spacing: -0.016em;
}

.nav__center-msg {
  color: var(--c-txt-third);
}

@media only screen and (max-width: 768px) {
  .nav__center-msg {
    display: none;
  }
}
@media only screen and (max-width: 576px) {
  nav {
    padding-bottom: 0;
  }
  .nav__ham {
    display: block;
  }
  .nav__main {
    display: grid;
    grid-template-columns: 30% 1fr 30%;
    align-items: center;    
    padding: 0 0.25rem;
  }
  .nav__tabs {
    display: none;
  }
}

.tab {
  position: relative;
  text-decoration: none;

  display: flex;
  align-items: center;  

  font-weight: var(--f-w-medium);
  line-height: 130%;
  color: var(--c-txt-third);
}
.tab:hover {
  color: var(--c-txt-primary);
  transition: color .3s;
}
.tab:hover .tab__icon svg >>> path {
  fill: var(--c-txt-primary);
  transition: fill .3s;
}

.tab.router-link-exact-active {
  pointer-events: none;  
  color: var(--c-txt-primary);
}
.tab.router-link-exact-active .tab__icon svg >>> path {
  fill: #4251FA;
}

@media only screen and (max-width: 1200px) {
  .tab {
    padding: 0;
    font-size: 1.125rem;
  }
  .tab:hover {
    background-color: transparent;
    color: var(--c-txt-primary);
    transition: color .3s;
  }  
  .tab:not(:last-child) {
    margin-right: 2.25rem;
    margin-bottom: 0;
  }  
  .tab.router-link-exact-active {
    background-color: transparent;
  }
}
>>>>>>> 212016ec

/* temp loading effect */
.circle {
  --c-active: #4ACF4A;
  --circle-size: 6px;
}
.circle {
  border-radius: 100%;
  box-shadow: none;
  display: block;
  width: var(--circle-size);
  height: var(--circle-size);
  padding: 0;
  position: absolute;
  top: calc(50% - calc(var(--circle-size) / 1.8));
<<<<<<< HEAD
  left: 6px;
=======
  left: -0.8rem;
>>>>>>> 212016ec
}
.circle::before,
.circle::after {
  border-radius: 100%;
}
.circle.-is-active {
  animation: tempActiveEffect 1s;
  animation-iteration-count: 1;
}
@keyframes tempActiveEffect {
  0% { background-color: var(--c-active); }
  50% { background-color: transparent; }
  75% { background-color: var(--c-active); }
  100% { background-color: transparent; }
}
@media only screen and (max-width: 1200px) {
  .circle {
    --circle-size: 6px;
  }  
  .circle {
    left: -0.8rem;
  }
}

</style><|MERGE_RESOLUTION|>--- conflicted
+++ resolved
@@ -1,35 +1,6 @@
 <template>
   <nav>
     <div class="nav__main">
-<<<<<<< HEAD
-      <button class="nav__ham" @click="handleHamClick"><HamIcon/></button>
-      <div class="nav__logo">
-        <slot />
-      </div>
-      <div class="nav__tabs">
-        <router-link
-          class="tab"
-          to="/"
-        >
-          <div class="tab__icon"><CompassIcon/></div>
-          Welcome
-        </router-link>
-        <router-link
-          class="tab -flex"
-          to="/blocks"
-        >
-          <span :class="['circle', {'-is-active': isBlinking}]" ref="circle"></span>
-          <div class="tab__icon"><BlocksIcon/></div>
-          Blocks
-        </router-link>
-      </div>
-    </div>
-    <!-- <div class="nav__sub">
-      <div class="nav__sub-chips">
-        <BackendIndicators/>
-      </div>
-    </div> -->
-=======
       <router-link to="/">      
         <div class="nav__logo">
           <span><LogoStarport/></span>
@@ -60,7 +31,6 @@
         </router-link>
       </div>      
     </div>
->>>>>>> 212016ec
   </nav>
 </template>
 
@@ -68,20 +38,14 @@
 import { mapGetters, mapMutations, mapActions } from 'vuex'
 
 import BackendIndicators from '@/modules/BackendIndicators'
-<<<<<<< HEAD
-=======
 import LogoStarport from '@/assets/logos/LogoStarportSmall'
->>>>>>> 212016ec
 import HamIcon from '@/assets/icons/Ham'
 import CompassIcon from '@/assets/icons/Compass'
 import BlocksIcon from '@/assets/icons/Blocks'
 
 export default {
   components: {
-<<<<<<< HEAD
-=======
     LogoStarport,
->>>>>>> 212016ec
     HamIcon,
     BackendIndicators,
     CompassIcon,
@@ -93,11 +57,7 @@
     }
   },
   computed: {
-<<<<<<< HEAD
-    ...mapGetters('cosmos/blocks', [ 'blocksStack' ]),
-=======
     ...mapGetters('cosmos/blocks', [ 'latestBlock' ]),
->>>>>>> 212016ec
   },
   methods: {
     handleHamClick() {
@@ -105,11 +65,7 @@
     }
   },
   watch: {
-<<<<<<< HEAD
-    blocksStack() {
-=======
     latestBlock() {
->>>>>>> 212016ec
       /* TODO: refactor this temp code */
       this.isBlinking = true
       setTimeout(function() {
@@ -124,33 +80,57 @@
 <style scoped>
 
 nav {
-<<<<<<< HEAD
-  position: sticky;
-  top: 0;
-  z-index: 2;
-  height: 100vh;
-  display: flex;
-  flex-direction: column;
+  width: 100%;
+  height: var(--header-height);
+  display: flex;
   justify-content: space-between;
-  padding-bottom: 4rem;
-  box-sizing: border-box;
-}
+  align-items: center;
+}
+
 .nav__tabs {
-  margin-top: -1rem;
-}
+  display: flex;
+}
+.nav__tabs .tab:not(:last-child) {
+  margin-right: 1.8rem;
+}
+
 .nav__ham {
   display: none;
   height: 1.5rem;
   width: 1.5rem;
 }
-.nav__sub-chips {
-  margin-left: 0.85rem;
-}
-@media only screen and (max-width: 1200px) {
+
+.nav__logo {
+  display: flex;
+  align-items: center;
+}
+.nav__logo span {
+  display: block;
+  height: 26px;
+  margin-right: 8px;
+}
+.nav__logo svg {
+  width: auto;
+  height: 100%;
+}
+.nav__logo h1 {
+  font-size: 20px;
+  font-weight: var(--f-w-bold);
+  letter-spacing: -0.016em;
+}
+
+.nav__center-msg {
+  color: var(--c-txt-third);
+}
+
+@media only screen and (max-width: 768px) {
+  .nav__center-msg {
+    display: none;
+  }
+}
+@media only screen and (max-width: 576px) {
   nav {
-    height: auto;
     padding-bottom: 0;
-    
   }
   .nav__ham {
     display: block;
@@ -161,16 +141,6 @@
     align-items: center;    
     padding: 0 0.25rem;
   }
-  .nav__sub {
-    display: none;
-  }
-  .nav__tabs {
-    display: flex;
-    justify-content: flex-end;
-    margin-top: 0;
-  }
-}
-@media screen and (max-width: 768px) {
   .nav__tabs {
     display: none;
   }
@@ -185,11 +155,7 @@
 
   font-weight: var(--f-w-medium);
   line-height: 130%;
-  color: rgba(0, 5, 66, 0.621);
-
-  padding: 0 0 0 1.4rem;
-  border-radius: var(--bd-radius-primary);
-  transition: background-color .3s;
+  color: var(--c-txt-third);
 }
 .tab:hover {
   color: var(--c-txt-primary);
@@ -199,24 +165,7 @@
   fill: var(--c-txt-primary);
   transition: fill .3s;
 }
-.tab:not(:last-child) {
-  margin-bottom: 1rem;
-}
-.tab__icon {
-=======
-  width: 100%;
-  height: var(--header-height);
-  display: flex;
-  justify-content: space-between;
-  align-items: center;
-}
-
-.nav__tabs {
->>>>>>> 212016ec
-  display: flex;
-  align-items: center;
-  margin-right: 0.8rem;
-}
+
 .tab.router-link-exact-active {
   pointer-events: none;  
   color: var(--c-txt-primary);
@@ -243,111 +192,6 @@
     background-color: transparent;
   }
 }
-<<<<<<< HEAD
-=======
-.nav__tabs .tab:not(:last-child) {
-  margin-right: 1.8rem;
-}
-
-.nav__ham {
-  display: none;
-  height: 1.5rem;
-  width: 1.5rem;
-}
-
-.nav__logo {
-  display: flex;
-  align-items: center;
-}
-.nav__logo span {
-  display: block;
-  height: 26px;
-  margin-right: 8px;
-}
-.nav__logo svg {
-  width: auto;
-  height: 100%;
-}
-.nav__logo h1 {
-  font-size: 20px;
-  font-weight: var(--f-w-bold);
-  letter-spacing: -0.016em;
-}
-
-.nav__center-msg {
-  color: var(--c-txt-third);
-}
-
-@media only screen and (max-width: 768px) {
-  .nav__center-msg {
-    display: none;
-  }
-}
-@media only screen and (max-width: 576px) {
-  nav {
-    padding-bottom: 0;
-  }
-  .nav__ham {
-    display: block;
-  }
-  .nav__main {
-    display: grid;
-    grid-template-columns: 30% 1fr 30%;
-    align-items: center;    
-    padding: 0 0.25rem;
-  }
-  .nav__tabs {
-    display: none;
-  }
-}
-
-.tab {
-  position: relative;
-  text-decoration: none;
-
-  display: flex;
-  align-items: center;  
-
-  font-weight: var(--f-w-medium);
-  line-height: 130%;
-  color: var(--c-txt-third);
-}
-.tab:hover {
-  color: var(--c-txt-primary);
-  transition: color .3s;
-}
-.tab:hover .tab__icon svg >>> path {
-  fill: var(--c-txt-primary);
-  transition: fill .3s;
-}
-
-.tab.router-link-exact-active {
-  pointer-events: none;  
-  color: var(--c-txt-primary);
-}
-.tab.router-link-exact-active .tab__icon svg >>> path {
-  fill: #4251FA;
-}
-
-@media only screen and (max-width: 1200px) {
-  .tab {
-    padding: 0;
-    font-size: 1.125rem;
-  }
-  .tab:hover {
-    background-color: transparent;
-    color: var(--c-txt-primary);
-    transition: color .3s;
-  }  
-  .tab:not(:last-child) {
-    margin-right: 2.25rem;
-    margin-bottom: 0;
-  }  
-  .tab.router-link-exact-active {
-    background-color: transparent;
-  }
-}
->>>>>>> 212016ec
 
 /* temp loading effect */
 .circle {
@@ -363,11 +207,7 @@
   padding: 0;
   position: absolute;
   top: calc(50% - calc(var(--circle-size) / 1.8));
-<<<<<<< HEAD
-  left: 6px;
-=======
   left: -0.8rem;
->>>>>>> 212016ec
 }
 .circle::before,
 .circle::after {
