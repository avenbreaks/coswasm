package networkchain

import (
	"context"
	"fmt"
	"os"

<<<<<<< HEAD
	"github.com/ignite-hq/cli/ignite/pkg/cosmosutil/genesis"
=======
	"github.com/ignite-hq/cli/ignite/pkg/cache"
	"github.com/ignite-hq/cli/ignite/pkg/cosmosutil"
>>>>>>> 0f5b75cc
	"github.com/ignite-hq/cli/ignite/pkg/events"
)

// Init initializes blockchain by building the binaries and running the init command and
// create the initial genesis of the chain, and set up a validator key
<<<<<<< HEAD
func (c *Chain) Init(ctx context.Context) (gen *genesis.Genesis, err error) {
=======
func (c *Chain) Init(ctx context.Context, cacheStorage cache.Storage) error {
>>>>>>> 0f5b75cc
	chainHome, err := c.chain.Home()
	if err != nil {
		return nil, err
	}

	// cleanup home dir of app if exists.
	if err = os.RemoveAll(chainHome); err != nil {
		return nil, err
	}

	// build the chain and initialize it with a new validator key
<<<<<<< HEAD
	if _, err := c.Build(ctx); err != nil {
		return nil, err
=======
	if _, err := c.Build(ctx, cacheStorage); err != nil {
		return err
>>>>>>> 0f5b75cc
	}

	c.ev.Send(events.New(events.StatusOngoing, "Initializing the blockchain"))

	if err = c.chain.Init(ctx, false); err != nil {
		return nil, err
	}

	gen, err = c.initGenesis(ctx)
	if err != nil {
		return nil, err
	}

	c.ev.Send(events.New(events.StatusDone, "Blockchain initialized"))
	c.isInitialized = true
	return gen, nil
}

// initGenesis creates the initial genesis of the genesis depending on the initial genesis type (default, url, ...)
func (c *Chain) initGenesis(ctx context.Context) (gen *genesis.Genesis, err error) {
	c.ev.Send(events.New(events.StatusOngoing, "Computing the Genesis"))

	genesisPath, err := c.chain.GenesisPath()
	if err != nil {
		return nil, err
	}

	// remove existing genesis
	if err := os.RemoveAll(genesisPath); err != nil {
		return nil, err
	}

	// if the blockchain has a genesis URL, the initial genesis is fetched from the URL
	// otherwise, the default genesis is used, which requires no action since the default genesis is generated from the init command
	if c.genesisURL != "" {
		c.ev.Send(events.New(events.StatusOngoing, "Fetching custom Genesis from URL"))
		gen, err = genesis.FromURL(ctx, c.genesisURL, genesisPath)
		if err != nil {
			return nil, err
		}

		if gen.TarballPath() != "" {
			c.ev.Send(
				events.New(events.StatusDone,
					fmt.Sprintf("Extracted custom Genesis from tarball at %s", gen.TarballPath()),
				),
			)
		} else {
			c.ev.Send(events.New(events.StatusDone, "Custom Genesis JSON from URL fetched"))
		}

		hash, err := gen.Hash()
		if err != nil {
			return nil, err
		}

		// if the blockchain has been initialized with no genesis hash, we assign the fetched hash to it
		// otherwise we check the genesis integrity with the existing hash
		if c.genesisHash == "" {
			c.genesisHash = hash
		} else if hash != c.genesisHash {
			return nil, fmt.Errorf("genesis from URL %s is invalid. expected hash %s, actual hash %s", c.genesisURL, c.genesisHash, hash)
		}
	} else {
		// default genesis is used, init CLI command is used to generate it
		cmd, err := c.chain.Commands(ctx)
		if err != nil {
			return nil, err
		}

		// TODO: use validator moniker https://github.com/ignite-hq/cli/issues/1834
		if err := cmd.Init(ctx, "moniker"); err != nil {
			return nil, err
		}

		if gen, err = genesis.FromPath(genesisPath); err != nil {
			return nil, err
		}
	}

	// check the genesis is valid
	if err := c.checkGenesis(ctx); err != nil {
		return nil, err
	}

	c.ev.Send(events.New(events.StatusDone, "Genesis initialized"))
	return gen, nil
}

// checkGenesis checks the stored genesis is valid
func (c *Chain) checkGenesis(ctx context.Context) error {
	// perform static analysis of the chain with the validate-genesis command.
	chainCmd, err := c.chain.Commands(ctx)
	if err != nil {
		return err
	}

	return chainCmd.ValidateGenesis(ctx)

	// TODO: static analysis of the genesis with validate-genesis doesn't check the full validity of the genesis
	// example: gentxs formats are not checked
	// to perform a full validity check of the genesis we must try to start the chain with sample accounts
}<|MERGE_RESOLUTION|>--- conflicted
+++ resolved
@@ -5,22 +5,14 @@
 	"fmt"
 	"os"
 
-<<<<<<< HEAD
+	"github.com/ignite-hq/cli/ignite/pkg/cache"
 	"github.com/ignite-hq/cli/ignite/pkg/cosmosutil/genesis"
-=======
-	"github.com/ignite-hq/cli/ignite/pkg/cache"
-	"github.com/ignite-hq/cli/ignite/pkg/cosmosutil"
->>>>>>> 0f5b75cc
 	"github.com/ignite-hq/cli/ignite/pkg/events"
 )
 
 // Init initializes blockchain by building the binaries and running the init command and
 // create the initial genesis of the chain, and set up a validator key
-<<<<<<< HEAD
-func (c *Chain) Init(ctx context.Context) (gen *genesis.Genesis, err error) {
-=======
-func (c *Chain) Init(ctx context.Context, cacheStorage cache.Storage) error {
->>>>>>> 0f5b75cc
+func (c *Chain) Init(ctx context.Context, cacheStorage cache.Storage) (gen *genesis.Genesis, err error) {
 	chainHome, err := c.chain.Home()
 	if err != nil {
 		return nil, err
@@ -32,13 +24,8 @@
 	}
 
 	// build the chain and initialize it with a new validator key
-<<<<<<< HEAD
-	if _, err := c.Build(ctx); err != nil {
+	if _, err := c.Build(ctx, cacheStorage); err != nil {
 		return nil, err
-=======
-	if _, err := c.Build(ctx, cacheStorage); err != nil {
-		return err
->>>>>>> 0f5b75cc
 	}
 
 	c.ev.Send(events.New(events.StatusOngoing, "Initializing the blockchain"))
