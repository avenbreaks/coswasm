package networkchain

import (
	"context"
	"fmt"
	"os"
	"strings"
	"time"

	"github.com/cenkalti/backoff"
	"github.com/pelletier/go-toml"
	"github.com/pkg/errors"

	"github.com/ignite-hq/cli/ignite/pkg/availableport"
	"github.com/ignite-hq/cli/ignite/pkg/cache"
	"github.com/ignite-hq/cli/ignite/pkg/events"
	"github.com/ignite-hq/cli/ignite/pkg/httpstatuschecker"
	"github.com/ignite-hq/cli/ignite/pkg/xurl"
	"github.com/ignite-hq/cli/ignite/services/network/networktypes"
)

const (
	ListeningTimeout            = time.Minute * 1
	ValidatorSetNilErrorMessage = "validator set is nil in genesis and still empty after InitChain"
)

// SimulateRequests simulates the genesis creation and the start of the network from the provided requests
<<<<<<< HEAD
func (c Chain) SimulateRequests(ctx context.Context, cacheStorage cache.Storage, gi networktypes.GenesisInformation, reqs []networktypes.Request) (err error) {
	c.ev.Send("Verifying requests format", events.ProgressStarted())
=======
func (c Chain) SimulateRequests(
	ctx context.Context,
	cacheStorage cache.Storage,
	gi networktypes.GenesisInformation,
	reqs []networktypes.Request,
	rewardsInfo networktypes.Reward,
	lastBlockHeight,
	unbondingTime int64,
) (err error) {
	c.ev.Send(events.New(events.StatusOngoing, "Verifying requests format"))
>>>>>>> a84f7b83
	for _, req := range reqs {
		// static verification of the request
		if err := networktypes.VerifyRequest(req); err != nil {
			return err
		}

		// apply the request to the genesis information
		gi, err = gi.ApplyRequest(req)
		if err != nil {
			return err
		}
	}
	c.ev.Send("Requests format verified", events.ProgressFinished())

	// prepare the chain with the requests
	if err := c.Prepare(
		ctx,
		cacheStorage,
		gi,
		rewardsInfo,
		networktypes.SPNChainID,
		lastBlockHeight,
		unbondingTime,
	); err != nil {
		return err
	}

	c.ev.Send("Trying starting the network with the requests", events.ProgressStarted())
	if err := c.simulateChainStart(ctx); err != nil {
		return err
	}
	c.ev.Send("The network can be started", events.ProgressFinished())

	return nil
}

// SimulateChainStart simulates and verify the chain start by starting it with a simulation config
// and checking if the gentxs execution is successful
func (c Chain) simulateChainStart(ctx context.Context) error {
	cmd, err := c.chain.Commands(ctx)
	if err != nil {
		return err
	}

	// set the config with random ports to test the start command
	addressAPI, err := c.setSimulationConfig()
	if err != nil {
		return err
	}

	// verify that the chain can be started with a valid genesis
	ctx, cancel := context.WithTimeout(ctx, ListeningTimeout)
	exit := make(chan error)

	// routine to check the app is listening
	go func() {
		defer cancel()
		exit <- isChainListening(ctx, addressAPI)
	}()

	// routine chain start
	go func() {
		// if the error is validator set is nil, it means the genesis didn't get broken after an applied request
		// the genesis was correctly generated but there is no gentxs so far
		// so we don't consider it as an error making requests to verify as invalid
		err := cmd.Start(ctx)
		if err != nil && strings.Contains(err.Error(), ValidatorSetNilErrorMessage) {
			err = nil
		}
		exit <- errors.Wrap(err, "the chain failed to start")
	}()

	return <-exit
}

// setSimulationConfig sets in the config random available ports to allow check if the chain network can start
func (c Chain) setSimulationConfig() (string, error) {
	// generate random server ports and servers list
	ports, err := availableport.Find(5)
	if err != nil {
		return "", err
	}
	genAddr := func(port int) string {
		return fmt.Sprintf("localhost:%d", port)
	}

	// updating app toml
	appPath, err := c.AppTOMLPath()
	if err != nil {
		return "", err
	}
	config, err := toml.LoadFile(appPath)
	if err != nil {
		return "", err
	}

	apiAddr, err := xurl.TCP(genAddr(ports[0]))
	if err != nil {
		return "", err
	}

	config.Set("api.enable", true)
	config.Set("api.enabled-unsafe-cors", true)
	config.Set("rpc.cors_allowed_origins", []string{"*"})
	config.Set("api.address", apiAddr)
	config.Set("grpc.address", genAddr(ports[1]))

	file, err := os.OpenFile(appPath, os.O_RDWR|os.O_TRUNC, 0644)
	if err != nil {
		return "", err
	}
	defer file.Close()

	if _, err := config.WriteTo(file); err != nil {
		return "", err
	}

	// updating config toml
	configPath, err := c.ConfigTOMLPath()
	if err != nil {
		return "", err
	}
	config, err = toml.LoadFile(configPath)
	if err != nil {
		return "", err
	}

	rpcAddr, err := xurl.TCP(genAddr(ports[2]))
	if err != nil {
		return "", err
	}

	p2pAddr, err := xurl.TCP(genAddr(ports[3]))
	if err != nil {
		return "", err
	}

	config.Set("rpc.cors_allowed_origins", []string{"*"})
	config.Set("consensus.timeout_commit", "1s")
	config.Set("consensus.timeout_propose", "1s")
	config.Set("rpc.laddr", rpcAddr)
	config.Set("p2p.laddr", p2pAddr)
	config.Set("rpc.pprof_laddr", genAddr(ports[4]))

	file, err = os.OpenFile(configPath, os.O_RDWR|os.O_TRUNC, 0644)
	if err != nil {
		return "", err
	}
	defer file.Close()

	_, err = config.WriteTo(file)

	return genAddr(ports[0]), err
}

// isChainListening checks if the chain is listening for API queries on the specified address
func isChainListening(ctx context.Context, addressAPI string) error {
	checkAlive := func() error {
		addr, err := xurl.HTTP(addressAPI)
		if err != nil {
			return fmt.Errorf("invalid api address format %s: %w", addressAPI, err)
		}

		ok, err := httpstatuschecker.Check(ctx, fmt.Sprintf("%s/node_info", addr))
		if err == nil && !ok {
			err = errors.New("app is not online")
		}
		return err
	}
	return backoff.Retry(checkAlive, backoff.WithContext(backoff.NewConstantBackOff(time.Second), ctx))
}<|MERGE_RESOLUTION|>--- conflicted
+++ resolved
@@ -25,10 +25,6 @@
 )
 
 // SimulateRequests simulates the genesis creation and the start of the network from the provided requests
-<<<<<<< HEAD
-func (c Chain) SimulateRequests(ctx context.Context, cacheStorage cache.Storage, gi networktypes.GenesisInformation, reqs []networktypes.Request) (err error) {
-	c.ev.Send("Verifying requests format", events.ProgressStarted())
-=======
 func (c Chain) SimulateRequests(
 	ctx context.Context,
 	cacheStorage cache.Storage,
@@ -38,8 +34,7 @@
 	lastBlockHeight,
 	unbondingTime int64,
 ) (err error) {
-	c.ev.Send(events.New(events.StatusOngoing, "Verifying requests format"))
->>>>>>> a84f7b83
+	c.ev.Send("Verifying requests format", events.ProgressStarted())
 	for _, req := range reqs {
 		// static verification of the request
 		if err := networktypes.VerifyRequest(req); err != nil {
