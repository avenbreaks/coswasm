package ignitecmd

import (
	"fmt"
	"os"

	sdk "github.com/cosmos/cosmos-sdk/types"
	"github.com/pkg/errors"
	"github.com/spf13/cobra"
	"github.com/tendermint/spn/pkg/chainid"

	"github.com/ignite-hq/cli/ignite/pkg/cliui"
	"github.com/ignite-hq/cli/ignite/pkg/cliui/icons"
	"github.com/ignite-hq/cli/ignite/pkg/cosmosutil"
	"github.com/ignite-hq/cli/ignite/pkg/xurl"
	"github.com/ignite-hq/cli/ignite/services/network"
	"github.com/ignite-hq/cli/ignite/services/network/networkchain"
)

const (
	flagTag          = "tag"
	flagBranch       = "branch"
	flagHash         = "hash"
	flagGenesis      = "genesis"
	flagCampaign     = "campaign"
	flagShares       = "shares"
	flagNoCheck      = "no-check"
	flagChainID      = "chain-id"
	flagMainnet      = "mainnet"
	flagRewardCoins  = "reward.coins"
	flagRewardHeight = "reward.height"
)

// NewNetworkChainPublish returns a new command to publish a new chain to start a new network.
func NewNetworkChainPublish() *cobra.Command {
	c := &cobra.Command{
		Use:   "publish [source-url]",
		Short: "Publish a new chain to start a new network",
		Args:  cobra.ExactArgs(1),
		RunE:  networkChainPublishHandler,
	}

	flagSetClearCache(c)
	c.Flags().String(flagBranch, "", "Git branch to use for the repo")
	c.Flags().String(flagTag, "", "Git tag to use for the repo")
	c.Flags().String(flagHash, "", "Git hash to use for the repo")
	c.Flags().String(flagGenesis, "", "URL to a custom Genesis")
	c.Flags().String(flagChainID, "", "Chain ID to use for this network")
	c.Flags().Uint64(flagCampaign, 0, "Campaign ID to use for this network")
	c.Flags().Bool(flagNoCheck, false, "Skip verifying chain's integrity")
	c.Flags().String(flagCampaignMetadata, "", "Add a campaign metadata")
	c.Flags().String(flagCampaignTotalSupply, "", "Add a total of the mainnet of a campaign")
	c.Flags().String(flagShares, "", "Add shares for the campaign")
	c.Flags().Bool(flagMainnet, false, "Initialize a mainnet campaign")
	c.Flags().String(flagRewardCoins, "", "Reward coins")
	c.Flags().Int64(flagRewardHeight, 0, "Last reward height")
	c.Flags().AddFlagSet(flagNetworkFrom())
	c.Flags().AddFlagSet(flagSetKeyringBackend())
	c.Flags().AddFlagSet(flagSetHome())
	c.Flags().AddFlagSet(flagSetYes())

	return c
}

func networkChainPublishHandler(cmd *cobra.Command, args []string) error {
<<<<<<< HEAD
	session := cliui.New(cliui.StartSpinner())
=======
	session := cliui.New()
>>>>>>> 29df48a0
	defer session.Cleanup()

	var (
		tag, _                    = cmd.Flags().GetString(flagTag)
		branch, _                 = cmd.Flags().GetString(flagBranch)
		hash, _                   = cmd.Flags().GetString(flagHash)
		genesisURL, _             = cmd.Flags().GetString(flagGenesis)
		chainID, _                = cmd.Flags().GetString(flagChainID)
		campaign, _               = cmd.Flags().GetUint64(flagCampaign)
		noCheck, _                = cmd.Flags().GetBool(flagNoCheck)
		campaignMetadata, _       = cmd.Flags().GetString(flagCampaignMetadata)
		campaignTotalSupplyStr, _ = cmd.Flags().GetString(flagCampaignTotalSupply)
		sharesStr, _              = cmd.Flags().GetString(flagShares)
		isMainnet, _              = cmd.Flags().GetBool(flagMainnet)
		rewardCoinsStr, _         = cmd.Flags().GetString(flagRewardCoins)
		rewardDuration, _         = cmd.Flags().GetInt64(flagRewardHeight)
	)

	source, err := xurl.MightHTTPS(args[0])
	if err != nil {
		return fmt.Errorf("invalid source url format: %w", err)
	}

	cacheStorage, err := newCache(cmd)
	if err != nil {
		return err
	}

	if campaign != 0 && campaignTotalSupplyStr != "" {
		return fmt.Errorf("%s and %s flags cannot be set together", flagCampaign, flagCampaignTotalSupply)
	}
	if isMainnet {
		if campaign == 0 && campaignTotalSupplyStr == "" {
			return fmt.Errorf(
				"%s flag requires one of the %s or %s flags to be set",
				flagMainnet,
				flagCampaign,
				flagCampaignTotalSupply,
			)
		}
		if chainID == "" {
			return fmt.Errorf("%s flag requires the %s flag", flagMainnet, flagChainID)
		}
	}

	if chainID != "" {
		chainName, _, err := chainid.ParseGenesisChainID(chainID)
		if err != nil {
			return errors.Wrapf(err, "invalid chain id: %s", chainID)
		}
		if err := chainid.CheckChainName(chainName); err != nil {
			return errors.Wrapf(err, "invalid chain id name: %s", chainName)
		}
	}

	totalSupply, err := sdk.ParseCoinsNormalized(campaignTotalSupplyStr)
	if err != nil {
		return err
	}

	rewardCoins, err := sdk.ParseCoinsNormalized(rewardCoinsStr)
	if err != nil {
		return err
	}

	if (!rewardCoins.Empty() && rewardDuration == 0) ||
		(rewardCoins.Empty() && rewardDuration > 0) {
		return fmt.Errorf("%s and %s flags must be provided together", flagRewardCoins, flagRewardHeight)
	}

	nb, err := newNetworkBuilder(cmd, CollectEvents(session.EventBus()))
	if err != nil {
		return err
	}

	// use source from chosen target.
	var sourceOption networkchain.SourceOption

	switch {
	case tag != "":
		sourceOption = networkchain.SourceRemoteTag(source, tag)
	case branch != "":
		sourceOption = networkchain.SourceRemoteBranch(source, branch)
	case hash != "":
		sourceOption = networkchain.SourceRemoteHash(source, hash)
	default:
		sourceOption = networkchain.SourceRemote(source)
	}

	var initOptions []networkchain.Option

	// use custom genesis from url if given.
	if genesisURL != "" {
		initOptions = append(initOptions, networkchain.WithGenesisFromURL(genesisURL))
	}

	// init in a temp dir.
	homeDir, err := os.MkdirTemp("", "")
	if err != nil {
		return err
	}
	defer os.RemoveAll(homeDir)

	initOptions = append(initOptions, networkchain.WithHome(homeDir))

	// prepare publish options
	publishOptions := []network.PublishOption{network.WithMetadata(campaignMetadata)}

	if genesisURL != "" {
		publishOptions = append(publishOptions, network.WithCustomGenesis(genesisURL))
	}

	if campaign != 0 {
		publishOptions = append(publishOptions, network.WithCampaign(campaign))
	} else if campaignTotalSupplyStr != "" {
		totalSupply, err := sdk.ParseCoinsNormalized(campaignTotalSupplyStr)
		if err != nil {
			return err
		}
		if !totalSupply.Empty() {
			publishOptions = append(publishOptions, network.WithTotalSupply(totalSupply))
		}
	}

	// use custom chain id if given.
	if chainID != "" {
		publishOptions = append(publishOptions, network.WithChainID(chainID))
	}

	if isMainnet {
		publishOptions = append(publishOptions, network.Mainnet())
	}

	if !totalSupply.Empty() {
		publishOptions = append(publishOptions, network.WithTotalSupply(totalSupply))
	}

	if sharesStr != "" {
		coins, err := cosmosutil.ParseCoinsNormalizedWithPercentageRequired(sharesStr)
		if err != nil {
			return err
		}

		publishOptions = append(publishOptions, network.WithPercentageShares(coins))
	}

	// init the chain.
	c, err := nb.Chain(sourceOption, initOptions...)
	if err != nil {
		return err
	}

	if noCheck {
		publishOptions = append(publishOptions, network.WithNoCheck())
	} else if err := c.Init(cmd.Context(), cacheStorage); err != nil { // initialize the chain for checking.
		return err
	}

	session.StartSpinner("Publishing...")

	n, err := nb.Network()
	if err != nil {
		return err
	}

	launchID, campaignID, mainnetID, err := n.Publish(cmd.Context(), c, publishOptions...)
	if err != nil {
		return err
	}

	if !rewardCoins.Empty() && rewardDuration > 0 {
		if err := n.SetReward(launchID, rewardDuration, rewardCoins); err != nil {
			return err
		}
	}

	session.StopSpinner()
	session.Printf("%s Network published \n", icons.OK)
	session.Printf("%s Launch ID: %d \n", icons.Bullet, launchID)
	session.Printf("%s Campaign ID: %d \n", icons.Bullet, campaignID)
	if isMainnet {
		session.Printf("%s Mainnet ID: %d \n", icons.Bullet, mainnetID)
	}

	return nil
}<|MERGE_RESOLUTION|>--- conflicted
+++ resolved
@@ -63,11 +63,7 @@
 }
 
 func networkChainPublishHandler(cmd *cobra.Command, args []string) error {
-<<<<<<< HEAD
 	session := cliui.New(cliui.StartSpinner())
-=======
-	session := cliui.New()
->>>>>>> 29df48a0
 	defer session.Cleanup()
 
 	var (
