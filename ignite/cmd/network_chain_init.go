--- conflicted
+++ resolved
@@ -108,15 +108,7 @@
 		return err
 	}
 
-<<<<<<< HEAD
-	gen, err := c.Init(cmd.Context())
-=======
-	if err := c.Init(cmd.Context(), cacheStorage); err != nil {
-		return err
-	}
-
-	genesisPath, err := c.GenesisPath()
->>>>>>> 0f5b75cc
+	gen, err := c.Init(cmd.Context(), cacheStorage)
 	if err != nil {
 		return err
 	}
