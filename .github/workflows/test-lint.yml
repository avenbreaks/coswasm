--- conflicted
+++ resolved
@@ -29,10 +29,6 @@
         if: env.GIT_DIFF
         with:
           # Required: the version of golangci-lint is required and must be specified without patch version: we always use the latest patch version.
-<<<<<<< HEAD
-          version: v1.41
-=======
           version: v1.45.2
->>>>>>> b9094a3e
           args: --timeout 10m
           github-token: ${{ secrets.github_token }}