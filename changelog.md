# Changelog

## `v0.12.0`

### Features:

* Added Github CLI to gitpod environment for greater ease of use
* Added `starport build` command to build and install app binaries.
* Improved the first-time experience for readers of the Starport readme and parts of the Starport Handbook.
* Added `starport module create` command to scaffold custom modules
* Raspberry Pi now installs, builds, and serves the Vue UI
* Improved documentation for Raspberry Pi Device Images
* Added IBC and some other modules.
* Added an option to configure server addresses under `servers` section in `config.yml`.


### Fixes:

* `--address-prefix` will always be translated to lowercase while scaffolding with `app` command.
* HTTP API: accept strings in JSON and cast them to int and bool
* Update @tendermint/vue to `v0.1.7`
* Removed "Starport Pi"
* Removed Makefile from Downstream Pi
* Fixed Downstream Pi image Github Action
* Prevent duplicated fields with `type` command
<<<<<<< HEAD
* Fixed handling of protobufs profiler: prof_laddr -> pprof_laddr
* Activate relayer only when the relayer binary is installed
=======
* Fix an error, when a Stargate `serve` cmd doesn't start if a user doesn't have a relayer installed.
>>>>>>> e4a4391c

## `v0.11.1`

### Features:
* Published on Snapcraft.


## `v0.11.0`

### Features:

* Added experimental [Stargate](https://stargate.cosmos.network/) scaffolding option with `--sdk-version stargate` flag on `starport app` command.
* Pi Image Generation for chains generated with Starport
* Github action with capture of binary artifacts for chains generted with starport
* Gitpod: added guidelines and changed working directory into `docs`.
* Updated web scaffold with an improved sign in, balance list and a simple wallet.
* Added CRUD actions for scaffolded types: delete, update and get.

## `v0.0.10`

### Features:

* Add ARM64 releases.
* OS Image Generation for Raspberry Pi 3 and 4
* Added `version` command
* Added support for _validator_ configuration in _config.yml_.
* Starport can be launched on Gitpod
* Added `make clean`

### Fixes:

* Compile with go1.15
* Running `starport add type...` multiple times no longer breaks the app
* Running `appcli tx app create-x` now checks for all required args. -#173.
* Removed unused `--denom` flag from the `app` command. It previously has moved as a prop to the `config.yml` under `accounts` section.
* Disabled proxy server in the Vue app (this was causing to some compatibilitiy issues) and enabled CORS for `appcli rest-server` instead.
* `type` command supports dashes in app names.


## `v0.0.10-rc.3`

### Features:

* Configure `genesis.json` through `genesis` field in `config.yml`
* Initialize git repository on `app` scaffolding
* Check Go and GOPATH when running `serve`

### Changes:

* verbose is --verbose, not -v, in the cli
* Renamed `frontend` directory to `vue`
* Added first E2E tests (for `app` and `add wasm` subcommands)

### Fixes:

* No longer crashes, when git is initialized, but doesn't have commits
* Failure to start the frontend doesn't prevent Starport from running
* Changes to `config.yml` trigger reinitialization of the app
* Running `starport add wasm` multiple times no longer breaks the app

## `v0.0.10-rc.X`

### Features:

* Initialize with accounts defined `config.yml`
* `starport serve --verbose` shows detailed output from every process
* Custom address prefixes with `--address-prefix` flag
* Cosmos SDK Launchpad support
* Rebuild and reinitialize on file change

## `v0.0.9`

Initial release.<|MERGE_RESOLUTION|>--- conflicted
+++ resolved
@@ -23,12 +23,8 @@
 * Removed Makefile from Downstream Pi
 * Fixed Downstream Pi image Github Action
 * Prevent duplicated fields with `type` command
-<<<<<<< HEAD
 * Fixed handling of protobufs profiler: prof_laddr -> pprof_laddr
-* Activate relayer only when the relayer binary is installed
-=======
 * Fix an error, when a Stargate `serve` cmd doesn't start if a user doesn't have a relayer installed.
->>>>>>> e4a4391c
 
 ## `v0.11.1`
 
