---
order: 1
<<<<<<< HEAD
description: High-level overview of a new Cosmos SDK blockchain project built with Starport.
=======
description: High-level overview of a new Cosmos SDK blockchain project built with Ignite CLI.
>>>>>>> b9094a3e
---

# Scaffold a chain

The `ignite scaffold chain` command scaffolds a new Cosmos SDK blockchain project.

## Build a blockchain app

To build the planet application:

```bash
<<<<<<< HEAD
starport scaffold chain github.com/cosmonaut/planet
=======
ignite scaffold chain github.com/username/planet
>>>>>>> b9094a3e
```

## Directory structure

<<<<<<< HEAD
The `starport scaffold chain github.com/cosmonaut/planet` command creates a directory called `planet` that contains all the files for your project and initializes a local git repository. The `github.com` URL in the argument is a string that is used for the Go module path. The repository name (`planet`, in this case) is used as the project's name.
=======
The `ignite scaffold chain github.com/username/planet` command creates a directory called `planet` that contains all the files for your project and initializes a local git repository. The `github.com` URL in the argument is a string that is used for the Go module path. The repository name (`planet`, in this case) is used as the project's name.
>>>>>>> b9094a3e

The project directory structure:

- `app`: files that wire the blockchain together
- `cmd`: binary for the blockchain node
- `docs`: static `openapi.yml` API doc for the blockchain node
- `proto`: protocol buffer files for custom modules
- `x`: modules
- `vue`: scaffolded web application (optional)
- `config.yml`: configuration file

### Application-specific logic

<<<<<<< HEAD
Most of the logic of your application-specific blockchain is written in custom modules. Each module effectively encapsulates an independent piece of functionality. Following the Cosmos SDK convention, custom modules are stored inside the `x` directory. By default, `starport scaffold chain` scaffolds a module with a name that matches the name of the project. In this example, the module name is `x/planet`.
=======
Most of the logic of your application-specific blockchain is written in custom modules. Each module effectively encapsulates an independent piece of functionality. Following the Cosmos SDK convention, custom modules are stored inside the `x` directory. By default, `ignite scaffold chain` scaffolds a module with a name that matches the name of the project. In this example, the module name is `x/planet`.
>>>>>>> b9094a3e

### Proto files

Every Cosmos SDK module has protocol buffer files that define data structures, messages, queries, RPCs, and so on. The `proto` directory contains a directory with proto files for each custom module in the `x` directory.

### Global settings

Global changes to your blockchain are defined in files inside the `app` directory. These changes include importing third-party modules, defining relationships between modules, and configuring blockchain-wide settings.

### Configuration

<<<<<<< HEAD
The `config.yml` file contains configuration options that Starport uses to build, initialize, and start your blockchain node in development.  
=======
The `config.yml` file contains configuration options that Ignite CLI uses to build, initialize, and start your blockchain node in development.  
>>>>>>> b9094a3e

## Address prefix

Account addresses on Cosmos SDK-based blockchains have string prefixes. For example, the Cosmos Hub blockchain uses the default `cosmos` prefix, so that addresses look like this: `cosmos12fjzdtqfrrve7zyg9sv8j25azw2ua6tvu07ypf`.

### Change prefix on new blockchains

When you create a new blockchain, pass a prefix as a value to the `--address-prefix` flag:

```bash
<<<<<<< HEAD
starport scaffold chain github.com/cosmonaut/planet --address-prefix moonlight
=======
ignite scaffold chain github.com/username/planet --address-prefix moonlight
>>>>>>> b9094a3e
```

Using the `moonlight` prefix, account addresses on your blockchain look like this: `moonlight12fjzdtqfrrve7zyg9sv8j25azw2ua6tvu07ypf`.

### Change prefix on existing blockchains

To change the prefix after the blockchain has been scaffolded, modify the `AccountAddressPrefix` in the `app/prefix.go` file.

1. Change the `AccountAddressPrefix` variable in the `/app/prefix.go` file. Be sure to preserve other variables in the file.
2. To recognize the new prefix, change the `VUE_APP_ADDRESS_PREFIX` variable in `/vue/.env`.

## Cosmos SDK version

<<<<<<< HEAD
By default, the `starport scaffold chain` command creates a Cosmos SDK blockchain using the latest stable version of the Cosmos SDK.
=======
By default, the `ignite scaffold chain` command creates a Cosmos SDK blockchain using the latest stable version of the Cosmos SDK.
>>>>>>> b9094a3e
<|MERGE_RESOLUTION|>--- conflicted
+++ resolved
@@ -1,10 +1,6 @@
 ---
 order: 1
-<<<<<<< HEAD
-description: High-level overview of a new Cosmos SDK blockchain project built with Starport.
-=======
 description: High-level overview of a new Cosmos SDK blockchain project built with Ignite CLI.
->>>>>>> b9094a3e
 ---
 
 # Scaffold a chain
@@ -16,20 +12,12 @@
 To build the planet application:
 
 ```bash
-<<<<<<< HEAD
-starport scaffold chain github.com/cosmonaut/planet
-=======
 ignite scaffold chain github.com/username/planet
->>>>>>> b9094a3e
 ```
 
 ## Directory structure
 
-<<<<<<< HEAD
-The `starport scaffold chain github.com/cosmonaut/planet` command creates a directory called `planet` that contains all the files for your project and initializes a local git repository. The `github.com` URL in the argument is a string that is used for the Go module path. The repository name (`planet`, in this case) is used as the project's name.
-=======
 The `ignite scaffold chain github.com/username/planet` command creates a directory called `planet` that contains all the files for your project and initializes a local git repository. The `github.com` URL in the argument is a string that is used for the Go module path. The repository name (`planet`, in this case) is used as the project's name.
->>>>>>> b9094a3e
 
 The project directory structure:
 
@@ -43,11 +31,7 @@
 
 ### Application-specific logic
 
-<<<<<<< HEAD
-Most of the logic of your application-specific blockchain is written in custom modules. Each module effectively encapsulates an independent piece of functionality. Following the Cosmos SDK convention, custom modules are stored inside the `x` directory. By default, `starport scaffold chain` scaffolds a module with a name that matches the name of the project. In this example, the module name is `x/planet`.
-=======
 Most of the logic of your application-specific blockchain is written in custom modules. Each module effectively encapsulates an independent piece of functionality. Following the Cosmos SDK convention, custom modules are stored inside the `x` directory. By default, `ignite scaffold chain` scaffolds a module with a name that matches the name of the project. In this example, the module name is `x/planet`.
->>>>>>> b9094a3e
 
 ### Proto files
 
@@ -59,11 +43,7 @@
 
 ### Configuration
 
-<<<<<<< HEAD
-The `config.yml` file contains configuration options that Starport uses to build, initialize, and start your blockchain node in development.  
-=======
 The `config.yml` file contains configuration options that Ignite CLI uses to build, initialize, and start your blockchain node in development.  
->>>>>>> b9094a3e
 
 ## Address prefix
 
@@ -74,11 +54,7 @@
 When you create a new blockchain, pass a prefix as a value to the `--address-prefix` flag:
 
 ```bash
-<<<<<<< HEAD
-starport scaffold chain github.com/cosmonaut/planet --address-prefix moonlight
-=======
 ignite scaffold chain github.com/username/planet --address-prefix moonlight
->>>>>>> b9094a3e
 ```
 
 Using the `moonlight` prefix, account addresses on your blockchain look like this: `moonlight12fjzdtqfrrve7zyg9sv8j25azw2ua6tvu07ypf`.
@@ -92,8 +68,4 @@
 
 ## Cosmos SDK version
 
-<<<<<<< HEAD
-By default, the `starport scaffold chain` command creates a Cosmos SDK blockchain using the latest stable version of the Cosmos SDK.
-=======
-By default, the `ignite scaffold chain` command creates a Cosmos SDK blockchain using the latest stable version of the Cosmos SDK.
->>>>>>> b9094a3e
+By default, the `ignite scaffold chain` command creates a Cosmos SDK blockchain using the latest stable version of the Cosmos SDK.