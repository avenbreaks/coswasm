---
order: 1
parent:
  title: "Module basics: Blog"
  order: 3
description: Learn module basics by writing and reading blog posts to your chain.
---

# Build a blog

In this tutorial, you create a blockchain with a module that lets you write to and read data from the blockchain. This module implements create and read functionalities for a blog-like application. The end user will be able to submit new blog posts and show a list of blog posts on the blockchain.

> The purpose of this tutorial is to guide you through the implementation of a complete feedback loop: submitting data and reading this data back from the blockchain.

By completing this tutorial, you will learn about:

* Scaffolding a Cosmos SDK message
* Defining new types in protocol buffer files
* Implementing keeper methods to write data to the store
* Reading data from the store and return it as a result of a query
* Using the blockchain's CLI to broadcast transactions and query the blockchain

**Note:** All the functions in this chapter can be scaffolded with a single command but instead you will learn how to add each functionality individually. 

## Prerequisites 

<<<<<<< HEAD
This series of blog tutorials is based on a specific version of Starport, so to install Starport v0.19.2 use the following command:

```bash
curl https://get.starport.network/starport@v0.19.2! | bash
=======
This series of blog tutorials is based on a specific version of Ignite CLI, so to install Ignite CLI v0.20.0 use the following command:

```bash
curl https://get.ignite.com/cli@v0.20.0! | bash
>>>>>>> b9094a3e
```

## Create your blog chain

First, create a new blockchain.

Open a terminal and navigate to a directory where you have permissions to create files. To create your Cosmos SDK blockchain, run this command:

```bash
ignite scaffold chain github.com/username/blog
```

The `blog` directory is created with the default directory structure.

## High-level transaction review

So far, you have learned how to modify proto files to define a new API endpoint and modify a keeper query function to return static data back to the user. Of course, a keeper can do more than return a string of data. Its purpose is to manage access to the state of the blockchain.

You can think of the state as being a collection of key-value stores. Each module is responsible for its own store. Changes to the store are triggered by transactions that are signed and broadcasted by users. Each transaction contains Cosmos SDK messages (not to be confused with proto `message`). When a transaction is processed, each message gets routed to its module. A module has message handlers that process messages. Processing a message can trigger changes in the state.

## Create message types

A Cosmos SDK message contains information that can trigger changes in the state of a blockchain.

First, change into the `blog` directory:

```bash
cd blog
```

To create a message type and its handler, use the `message` command:

```bash
ignite scaffold message createPost title body
```

The `message` command accepts message name (`createPost`) and a list of fields (`title` and `body`) as arguments.

The `message` command has created and modified several files:

```bash
modify proto/blog/tx.proto
modify x/blog/client/cli/tx.go
create x/blog/client/cli/tx_create_post.go
modify x/blog/handler.go
create x/blog/keeper/msg_server_create_post.go
modify x/blog/module_simulation.go
create x/blog/simulation/create_post.go
modify x/blog/types/codec.go
create x/blog/types/message_create_post.go
create x/blog/types/message_create_post_test.go

🎉 Created a message `createPost`.
```

As always, start with a proto file. Inside the `proto/blog/tx.proto` file, the `MsgCreatePost` message has been created. Edit the file to add the line that defines the `id` for `message MsgCreatePostResponse`:

```go
message MsgCreatePost {
  string creator = 1;
  string title = 2;
  string body = 3;
}

message MsgCreatePostResponse {
  uint64 id = 1;
}
```

## Review the message code

Review the Cosmos SDK message type with proto `message`. The `MsgCreatePost` has three fields: creator, title, and body. Since the purpose of the `MsgCreatePost` message is to create new posts in the store, the only thing the message needs to return is an ID of a created post. The `CreatePost` rpc was already added to the `Msg` service:

```go
service Msg {
  rpc CreatePost(MsgCreatePost) returns (MsgCreatePostResponse);
}
```

Next, look at the `x/blog/handler.go` file. Ignite CLI has added a `case` to the `switch` statement inside the `NewHandler` function. This switch statement is responsible for routing messages and calling specific keeper methods based on the type of the message:

```go
func NewHandler(k keeper.Keeper) sdk.Handler {
  //...
  return func(ctx sdk.Context, msg sdk.Msg) (*sdk.Result, error) {
    //...
    switch msg := msg.(type) {
    case *types.MsgCreatePost:
      res, err := msgServer.CreatePost(sdk.WrapSDKContext(ctx), msg)
      return sdk.WrapServiceResult(ctx, res, err)
    //...
    }
  }
}
```

The `case *types.MsgCreatePost` statement handles messages of type `MsgCreatePost`, calls the `CreatePost` method, and returns back the response.

Every module has a handler function like this to process messages and call keeper methods.

## Define messages logic

In the newly scaffolded `x/blog/keeper/msg_server_create_post.go` file, you can see a placeholder implementation of the `CreatePost` function. Right now it does nothing and returns an empty response. For your blog chain, you want the contents of the message (title and body) to be written to the state as a new post.

You need to do two things:

- Create a variable of type `Post` with title and body from the message
- Append this `Post` to the store

```go
func (k msgServer) CreatePost(goCtx context.Context, msg *types.MsgCreatePost) (*types.MsgCreatePostResponse, error) {
  // Get the context
  ctx := sdk.UnwrapSDKContext(goCtx)
  // Create variable of type Post
  var post = types.Post{
     Creator: msg.Creator,
     Title:   msg.Title,
     Body:    msg.Body,
  }
  // Add a post to the store and get back the ID
  id := k.AppendPost(ctx, post)
  // Return the ID of the post
  return &types.MsgCreatePostResponse{Id: id}, nil
}
```

## Define Post type and AppendPost keeper method

Define the `Post` type and the `AppendPost` keeper method.

When you define the `Post` type in a proto file, Ignite CLI (with the help of `protoc`) takes care of generating the required Go files.

Create the `proto/blog/post.proto` file and define the `Post` message:

```go
syntax = "proto3";
package username.blog.blog;
option go_package = "github.com/username/blog/x/blog/types";

message Post {
  string creator = 1;
  uint64 id = 2;
  string title = 3; 
  string body = 4; 
}
```

The contents of the `post.proto` file are standard. The file defines:

<<<<<<< HEAD
- A package name `cosmonaut.blog.blog` that is used to identify messages
- The Go package `go_package = "github.com/cosmonaut/blog/x/blog/types"` where new files are generated 
=======
- A package name `username.blog.blog` that is used to identify messages
- The Go package `go_package = "github.com/username/blog/x/blog/types"` where new files are generated 
>>>>>>> b9094a3e
- The message `message Post`

Continue developing your blog chain.

### Define keeper methods

The next step is to define the `AppendPost` keeper method. 

Create the `x/blog/keeper/post.go` file and start thinking about the logic of the function and what you want to call the prefixes. The file will be empty for now.

- To implement `AppendPost` you must first understand how the key store works. You can think of a store as a key-value database where keys are lexicographically ordered. You can loop through keys and use `Get` and `Set` to retrieve and set values based on keys. To distinguish between different types of data that a module can keep in its store, you can use prefixes like `product-` or `post-`.

- To keep a list of posts in what is essentially a key-value store, you need to keep track of the index of the posts you insert. Since both post values and post count (index) values are kept in the store, you can use different prefixes: `Post-value-` and `Post-count-`. 

Then, add these prefixes to the `x/blog/types/keys.go` file in the `const` and add a comment that describes the keys:

```go
const (
  //...
	// Keep track of the index of posts  
  PostKey      = "Post-value-"
  PostCountKey = "Post-count-"
)
```

Your blog is now updated to take these actions when a `Post` message is sent to the `AppendPost` function: 

- Get the number of posts in the store (count)
- Add a post by using the count as an ID
- Increment the count
- Return the count

## Write data to the store

Now, after the `import` section in the `x/blog/keeper/post.go` file, draft the `AppendPost` function. You can add these comments to help you visualize what you do next:

```go
// func (k Keeper) AppendPost() uint64 {
// 	 count := k.GetPostCount()
// 	 store.Set()
// 	 k.SetPostCount()
// 	 return count
// }
```

First, implement `GetPostCount`:

```go
func (k Keeper) GetPostCount(ctx sdk.Context) uint64 {
  // Get the store using storeKey (which is "blog") and PostCountKey (which is "Post-count-")
  store := prefix.NewStore(ctx.KVStore(k.storeKey), []byte(types.PostCountKey))
  // Convert the PostCountKey to bytes
  byteKey := []byte(types.PostCountKey)
  // Get the value of the count
  bz := store.Get(byteKey)
  // Return zero if the count value is not found (for example, it's the first post)
  if bz == nil {
    return 0
  }
  // Convert the count into a uint64
  return binary.BigEndian.Uint64(bz)
}
```

Now that `GetPostCount` returns the correct number of posts in the store, implement `SetPostCount`:

```go
func (k Keeper) SetPostCount(ctx sdk.Context, count uint64) {
  // Get the store using storeKey (which is "blog") and PostCountKey (which is "Post-count-")
  store := prefix.NewStore(ctx.KVStore(k.storeKey), []byte(types.PostCountKey))
  // Convert the PostCountKey to bytes
  byteKey := []byte(types.PostCountKey)
  // Convert count from uint64 to string and get bytes
  bz := make([]byte, 8)
  binary.BigEndian.PutUint64(bz, count)
  // Set the value of Post-count- to count
  store.Set(byteKey, bz)
}
```

Now that you have implemented functions for getting the number of posts and setting the post count, at the top of the same `x/blog/keeper/post.go` file, implement the logic behind the `AppendPost` function:

```go
package keeper

import (
  "encoding/binary"
  "github.com/username/blog/x/blog/types"
  "github.com/cosmos/cosmos-sdk/store/prefix"
  sdk "github.com/cosmos/cosmos-sdk/types"
)

func (k Keeper) AppendPost(ctx sdk.Context, post types.Post) uint64 {
  // Get the current number of posts in the store
  count := k.GetPostCount(ctx)
  // Assign an ID to the post based on the number of posts in the store
  post.Id = count
  // Get the store
  store := prefix.NewStore(ctx.KVStore(k.storeKey), []byte(types.PostKey))
  // Convert the post ID into bytes
  byteKey := make([]byte, 8)
  binary.BigEndian.PutUint64(byteKey, post.Id)
  // Marshal the post into bytes
  appendedValue := k.cdc.MustMarshal(&post)
  // Insert the post bytes using post ID as a key
  store.Set(byteKey, appendedValue)
  // Update the post count
  k.SetPostCount(ctx, count+1)
  return count
}
```

By following these steps, you have implemented all of the code required to create new posts and store them on-chain. Now, when a transaction that contains a message of type `MsgCreatePost` is broadcast, the message is routed to your blog module.

- `x/blog/handler.go` calls `k.CreatePost` which in turn calls `AppendPost`
- `AppendPost` gets the number of posts from the store, adds a post using the count as an ID, increments the count, and returns the ID

## Create a post

Try it out! Start your chain:

```go
<<<<<<< HEAD
starport chain serve
=======
ignite chain serve
>>>>>>> b9094a3e
```

Create a post:

```bash
blogd tx blog create-post foo bar --from alice
```

The command output shows the transaction and asks you to sign the transaction:

```bash
"body":{"messages":[{"@type":"/username.blog.blog.MsgCreatePost","creator":"cosmos1dad8xvsj3dse928r52yayygghwvsggvzlm730p","title":"foo","body":"bar"}],"memo":"","timeout_height":"0","extension_options":[],"non_critical_extension_options":[]},"auth_info":{"signer_infos":[],"fee":{"amount":[],"gas_limit":"200000","payer":"","granter":""}},"signatures":[]}

confirm transaction before signing and broadcasting [y/N]: y
```

Type `y`. The transaction is output to the terminal:

```bash
{"height":"6861","txhash":"6086372860704F5F88F4D0A3CF23523CF6DAD2F637E4068B92582E3BB13800DA","codespace":"","code":0,"data":"0A100A0A437265617465506F737412020801","raw_log":"[{\"events\":[{\"type\":\"message\",\"attributes\":[{\"key\":\"action\",\"value\":\"CreatePost\"}]}]}]","logs":[{"msg_index":0,"log":"","events":[{"type":"message","attributes":[{"key":"action","value":"CreatePost"}]}]}],"info":"","gas_wanted":"200000","gas_used":"44674","tx":null,"timestamp":""}
```

Now that you have added the functionality to create posts and broadcast them to our chain, you can add querying.

## Display posts

To display posts, scaffold a query:

```bash
ignite scaffold query posts --response title,body
```

Two components are responsible for querying data:

- An rpc inside `service Query` in a proto file that defines data types and specifies the HTTP API endpoint
- A keeper method that performs the querying from the key-value store

First, review the services and messages in `proto/blog/query.proto`. The `Posts` rpc accepts an empty request and returns an object with two fields: title and body. Now you can make changes so it can return a list of posts. The list of posts can be long, so add pagination. When pagination is added, the request and response include a page number so you can request a particular page when you know what page has been returned.

To define the types in proto files, make the following updates in `proto/blog/query.proto`:

1. Add the `import`:

    ```go
    import "blog/post.proto";
    ```

2. Add pagination to the post request:

    ```go
    message QueryPostsRequest {
      // Adding pagination to request
      cosmos.base.query.v1beta1.PageRequest pagination = 1;
    }
    ```

3. Add pagination to the post response:

    ```go
    message QueryPostsResponse {
      // Returning a list of posts
      repeated Post Post = 1;
      // Adding pagination to response
      cosmos.base.query.v1beta1.PageResponse pagination = 2;
    }
    ```

To implement post querying logic in the `grpc_query_posts.go` file, delete the contents of that file and replace it with:

```go
package keeper

import (
  "context"

  "github.com/username/blog/x/blog/types"
  "github.com/cosmos/cosmos-sdk/store/prefix"
  sdk "github.com/cosmos/cosmos-sdk/types"
  "github.com/cosmos/cosmos-sdk/types/query"  
  "google.golang.org/grpc/codes"
  "google.golang.org/grpc/status"
)

func (k Keeper) Posts(c context.Context, req *types.QueryPostsRequest) (*types.QueryPostsResponse, error) {
  // Throw an error if request is nil
  if req == nil {
    return nil, status.Error(codes.InvalidArgument, "invalid request")
  }
  // Define a variable that will store a list of posts
  var posts []*types.Post
  // Get context with the information about the environment
  ctx := sdk.UnwrapSDKContext(c)
  // Get the key-value module store using the store key (in our case store key is "chain")
  store := ctx.KVStore(k.storeKey)
  // Get the part of the store that keeps posts (using post key, which is "Post-value-")
  postStore := prefix.NewStore(store, []byte(types.PostKey))
  // Paginate the posts store based on PageRequest
  pageRes, err := query.Paginate(postStore, req.Pagination, func(key []byte, value []byte) error {
    var post types.Post
    if err := k.cdc.Unmarshal(value, &post); err != nil {
      return err
    }
    posts = append(posts, &post)
    return nil
  })
  // Throw an error if pagination failed
  if err != nil {
    return nil, status.Error(codes.Internal, err.Error())
  }
  // Return a struct containing a list of posts and pagination info
  return &types.QueryPostsResponse{Post: posts, Pagination: pageRes}, nil
}
```

## Add gRPC to the module handler

In the `x/blog/module.go` file:

1. Add `"context"` to the imports, don't save the file yet.

    ```go
    import (
	    "context"
	// ... other imports
    )
    ```

2. Update the `RegisterGRPCGatewayRoutes` function to register the query handler client:

    ```go
    // RegisterGRPCGatewayRoutes registers the gRPC Gateway routes for the module.
    func (AppModuleBasic) RegisterGRPCGatewayRoutes(clientCtx client.Context, mux *runtime.ServeMux) {
	    types.RegisterQueryHandlerClient(context.Background(), mux, types.NewQueryClient(clientCtx))
    }
    ```

3. Now that you've modified the file with the two updates, now it's safe to save the file. 

## Use the CLI to create a post

Now that you have implemented logic for creating and querying posts, you can interact with your blog chain using the command line. The blog chain binary is `blogd`.

To create a post at the command line:

```bash
blogd tx blog create-post foo bar --from alice
```

The transaction is output to the terminal. You are prompted to confirm the transaction:

```bash
{"body":{"messages":[{"@type":"/username.blog.blog.MsgCreatePost","creator":"cosmos1c9zy9aajk9fs2f8ygtz4pm22r3rxmg597vw2n3","title":"foo","body":"bar"}],"memo":"","timeout_height":"0","extension_options":[],"non_critical_extension_options":[]},"auth_info":{"signer_infos":[],"fee":{"amount":[],"gas_limit":"200000","payer":"","granter":""}},"signatures":[]}

confirm transaction before signing and broadcasting [y/N]: y
```

Type `y` to sign the transaction:

```bash
{"height":"2828","txhash":"E04A712E65B0F6F30F5DC291A6552B69F6CB3F77761F28AFFF8EAA535EC4C589","codespace":"","code":0,"data":"0A100A0A437265617465506F737412020801","raw_log":"[{\"events\":[{\"type\":\"message\",\"attributes\":[{\"key\":\"action\",\"value\":\"CreatePost\"}]}]}]","logs":[{"msg_index":0,"log":"","events":[{"type":"message","attributes":[{"key":"action","value":"CreatePost"}]}]}],"info":"","gas_wanted":"200000","gas_used":"44674","tx":null,"timestamp":""}
```

Congratulations, you built a chain binary and used the `blogd` binary CLI to create a blog post.

## Use the CLI to query posts

To query the list of all on-chain posts:

```bash
blogd q blog posts
```

The result: 

```bash
Post:
- body: bar
  creator: cosmos1c9zy9aajk9fs2f8ygtz4pm22r3rxmg597vw2n3
  id: "0"
  title: foo
pagination:
  next_key: null
  total: "1"
```

## Conclusion

Congratulations. You have built a blog blockchain! 

You have successfully completed these steps:

* Write blog posts to your chain
* Read from blog posts
* Scaffold a Cosmos SDK message
* Define new types in protocol buffer files
* Write keeper methods to write data to the store
* Register query handlers
* Read data from the store and return it as a result a query
* Use the CLI to broadcast transactions<|MERGE_RESOLUTION|>--- conflicted
+++ resolved
@@ -24,17 +24,10 @@
 
 ## Prerequisites 
 
-<<<<<<< HEAD
-This series of blog tutorials is based on a specific version of Starport, so to install Starport v0.19.2 use the following command:
-
-```bash
-curl https://get.starport.network/starport@v0.19.2! | bash
-=======
 This series of blog tutorials is based on a specific version of Ignite CLI, so to install Ignite CLI v0.20.0 use the following command:
 
 ```bash
 curl https://get.ignite.com/cli@v0.20.0! | bash
->>>>>>> b9094a3e
 ```
 
 ## Create your blog chain
@@ -184,13 +177,8 @@
 
 The contents of the `post.proto` file are standard. The file defines:
 
-<<<<<<< HEAD
-- A package name `cosmonaut.blog.blog` that is used to identify messages
-- The Go package `go_package = "github.com/cosmonaut/blog/x/blog/types"` where new files are generated 
-=======
 - A package name `username.blog.blog` that is used to identify messages
 - The Go package `go_package = "github.com/username/blog/x/blog/types"` where new files are generated 
->>>>>>> b9094a3e
 - The message `message Post`
 
 Continue developing your blog chain.
@@ -313,11 +301,7 @@
 Try it out! Start your chain:
 
 ```go
-<<<<<<< HEAD
-starport chain serve
-=======
 ignite chain serve
->>>>>>> b9094a3e
 ```
 
 Create a post:
