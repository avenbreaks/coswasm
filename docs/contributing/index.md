--- conflicted
+++ resolved
@@ -1,10 +1,6 @@
 # Contributing to Ignite CLI docs
 
-<<<<<<< HEAD
-- [Contributing to Starport docs](#contributing-to-starport-docs)
-=======
 - [Contributing to Ignite CLI docs](#contributing-to-ignite-cli-docs)
->>>>>>> b9094a3e
   - [Using this repo](#using-this-repo)
   - [Reviewing technical content PRs](#reviewing-technical-content-prs)
   - [Writing and contributing](#writing-and-contributing)
@@ -13,13 +9,8 @@
   - [Viewing tutorial builds](#viewing-tutorial-builds)
     - [Preview PRs on a deployed preview](#preview-prs-on-a-deployed-preview)
     - [Preview draft PRs on a local web browser](#preview-draft-prs-on-a-local-web-browser)
-<<<<<<< HEAD
-
-Thank you for considering making contributions. We appreciate your interest in helping us to create and maintain awesome tutorials and documentation.
-=======
   
 Thank you for visiting our repository and considering making contributions. We appreciate your interest in helping us to create and maintain awesome tutorials and documentation.
->>>>>>> b9094a3e
 
 To set up your environment for success, follow the [technical setup](technical-setup.md) guidelines.
 
@@ -61,13 +52,6 @@
 
 ## Where can I find the tutorials and docs?
 
-<<<<<<< HEAD
-Technical content includes knowledge base articles and interactive tutorials. 
- 
-- Starport Developer Tutorials content is in the `docs/guide` folder. 
-- Knowledge Base content is in the `docs/kb` folder. 
-- Migration content for required action steps required for upgrades to new Starport versions is in the `docs/migration` folder.
-=======
 Technical content includes knowledge base articles and interactive tutorials.
 
 - The Ignite CLI Developer Tutorials content is in the `docs/guide` folder.
@@ -75,7 +59,6 @@
 - Upgrade information is in the `docs/migration` folder.
 
 Note: The CLI docs are auto-generated and do not support doc updates.
->>>>>>> b9094a3e
 
 Locations and folders for other content can vary. Explore the self-describing folders for the content that you are interested in. Some articles and tutorials reside in a single Markdown file while sub-folders might be present for other tutorials.
 
@@ -95,11 +78,6 @@
 - While a PR is in draft mode, you can preview a local build.
 
 ### Preview PRs on a deployed preview
-<<<<<<< HEAD
-
-After the PR moves from **Draft** to **Ready for review**, the CI status checks generate a Netlify deploy preview. Netlify keeps this preview up to date as you continue to work and commit new changes to the same branch.
-=======
->>>>>>> b9094a3e
 
 After the PR moves from **Draft** to **Ready for review**, the CI status checks generate a CloudFlare deploy preview. This preview stays up to date as you continue to work and commit new changes to the same branch.
 
@@ -120,11 +98,7 @@
 
 2. Local tutorials require JavaScript. If needed, install [npm](https://docs.npmjs.com/cli/v6/commands/npm-install).
 
-<<<<<<< HEAD
-3. For each branch you work in, install the npm packages for the developer tutorials:
-=======
 3. For each branch you work in, install the npm packages for the  tutorials:
->>>>>>> b9094a3e
 
     ```bash
     npm install
@@ -144,8 +118,4 @@
 
 5. You can now view the docs build on a local web browser. Isn't this fun?
 
-<<<<<<< HEAD
-    Tip: On a Mac, press the command key and click `http://localhost:8080/` for quick access to the local preview. If you are already using port 8080 on your local machine, the preview increments to the next available port 8081, and so on. 
-=======
-    Tip: On a Mac, press the command key and click `http://localhost:8080/` in the terminal window for quick access to the local preview. If you are already using port 8080 on your local machine, the preview increments to the next available port 8081, and so on.
->>>>>>> b9094a3e
+    Tip: On a Mac, press the command key and click `http://localhost:8080/` in the terminal window for quick access to the local preview. If you are already using port 8080 on your local machine, the preview increments to the next available port 8081, and so on.