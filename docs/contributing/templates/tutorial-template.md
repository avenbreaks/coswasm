--- conflicted
+++ resolved
@@ -1,8 +1,4 @@
-<<<<<<< HEAD
-# How to [build/create/do something] in Starport
-=======
 # How To [Build/Create/Do Something] in Ignite CLI
->>>>>>> b9094a3e
 
 <!--
 Use this tutorial template as a quick starting point when writing Ignite CLI how-to tutorials. 
@@ -93,15 +89,9 @@
 You'll see release details like the following output:
 
 ```bash
-<<<<<<< HEAD
-Starport version:	v0.19.1
-Starport build date:	2021-12-18T05:56:36Z
-Starport source hash:	-
-=======
 Ignite version:	v0.19.6
 Ignite CLI build date:	2021-12-18T05:56:36Z
 Ignite CLI source hash:	-
->>>>>>> b9094a3e
 Your OS:		darwin
 Your arch:		amd64
 Your go version:	go version go1.16.4 darwin/amd64
@@ -136,11 +126,7 @@
 
 Now transition to the next step by telling the user what's next.
 
-<<<<<<< HEAD
-## Step 2 — Next step in sentence case
-=======
 ## Step 2 — Sentence case heading
->>>>>>> b9094a3e
 
 Another introduction
 
@@ -148,11 +134,7 @@
 
 Transition to the next step.
 
-<<<<<<< HEAD
-## Step 3 — Next step in sentence case
-=======
 ## Step 3 — Sentence case
->>>>>>> b9094a3e
 
 Another introduction
 
